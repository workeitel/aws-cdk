--- conflicted
+++ resolved
@@ -73,11 +73,7 @@
     'adds code asset metadata'(test: Test) {
       // GIVEN
       const stack = new cdk.Stack();
-<<<<<<< HEAD
       stack.node.setContext(cxapi.ASSET_RESOURCE_METADATA_ENABLED_CONTEXT, true);
-=======
-      stack.setContext(cxapi.ASSET_RESOURCE_METADATA_ENABLED_CONTEXT, true);
->>>>>>> 0d2b6339
 
       const location = path.join(__dirname, 'my-lambda-handler');
 
