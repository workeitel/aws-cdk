import { Test } from 'nodeunit';
import { Construct, Root } from '../../lib/core/construct';
import { ITaggable, TagManager } from '../../lib/core/tag-manager';
import { resolve } from '../../lib/core/tokens';

class ChildTagger extends Construct implements ITaggable {
  public readonly tags: TagManager;
  constructor(parent: Construct, name: string) {
    super(parent, name);
    this.tags = new TagManager(parent);
  }
}

class Child extends Construct {
  constructor(parent: Construct, name: string) {
    super(parent, name);
  }
}

export = {
  'TagManger handles tags for a Contruct Tree': {
    'setTag by default propagates to children'(test: Test) {
      const root = new Root();
      const ctagger = new ChildTagger(root, 'one');
      const ctagger1 = new ChildTagger(ctagger, 'two');
      const ctagger2 = new ChildTagger(root, 'three');

      // not taggable at all
      new Child(ctagger, 'notag');

      const tag = {key: 'Name', value: 'TheCakeIsALie'};
      ctagger.tags.setTag(tag.key, tag.value);

      const tagArray = [tag];
      for (const construct of [ctagger, ctagger1]) {
        test.deepEqual(resolve(construct.tags), tagArray);
      }

<<<<<<< HEAD
      test.deepEqual(resolve(ctagger2.tags).length, 0);
=======
      test.deepEqual(ctagger2.tags.resolve(), undefined);
>>>>>>> 2759a6b2
      test.done();
    },
    'setTag with propagate false tags do not propagate'(test: Test) {
      const root = new Root();
      const ctagger = new ChildTagger(root, 'one');
      const ctagger1 = new ChildTagger(ctagger, 'two');
      const ctagger2 = new ChildTagger(root, 'three');

      // not taggable at all
      new Child(ctagger, 'notag');

      const tag = {key: 'Name', value: 'TheCakeIsALie'};
      ctagger.tags.setTag(tag.key, tag.value, {propagate: false});

      for (const construct of [ctagger1, ctagger2]) {
<<<<<<< HEAD
        test.deepEqual(resolve(construct.tags).length, 0);
=======
        test.deepEqual(construct.tags.resolve(), undefined);
>>>>>>> 2759a6b2
      }
      test.deepEqual(resolve(ctagger.tags)[0].key, 'Name');
      test.deepEqual(resolve(ctagger.tags)[0].value, 'TheCakeIsALie');
      test.done();
    },
    'setTag with overwrite false does not overwrite a tag'(test: Test) {
      const root = new Root();
      const ctagger = new ChildTagger(root, 'one');
      ctagger.tags.setTag('Env', 'Dev');
      ctagger.tags.setTag('Env', 'Prod', {overwrite: false});
      const result = resolve(ctagger.tags);
      test.deepEqual(result, [{key: 'Env', value: 'Dev'}]);
      test.done();
    },
    'setTag with sticky false enables propagations to overwrite child tags'(test: Test) {
      const root = new Root();
      const ctagger = new ChildTagger(root, 'one');
      const ctagger1 = new ChildTagger(ctagger, 'two');
      ctagger.tags.setTag('Parent', 'Is always right');
      ctagger1.tags.setTag('Parent', 'Is wrong', {sticky: false});
      const parent = resolve(ctagger.tags);
      const child = resolve(ctagger1.tags);
      test.deepEqual(parent, child);
      test.done();

    },
    'tags propagate from all parents'(test: Test) {
      const root = new Root();
      const ctagger = new ChildTagger(root, 'one');
      new ChildTagger(ctagger, 'two');
      const cNoTag = new Child(ctagger, 'three');
      const ctagger2 = new ChildTagger(cNoTag, 'four');
      const tag = {key: 'Name', value: 'TheCakeIsALie'};
      ctagger.tags.setTag(tag.key, tag.value, {propagate: true});
      test.deepEqual(resolve(ctagger2.tags), [tag]);
      test.done();
    },
    'a tag can be removed and added back'(test: Test) {
      const root = new Root();
      const ctagger = new ChildTagger(root, 'one');
      const tag = {key: 'Name', value: 'TheCakeIsALie'};
      ctagger.tags.setTag(tag.key, tag.value, {propagate: true});
      test.deepEqual(resolve(ctagger.tags), [tag]);
      ctagger.tags.removeTag(tag.key);
<<<<<<< HEAD
      test.deepEqual(resolve(ctagger.tags), []);
=======
      test.deepEqual(ctagger.tags.resolve(), undefined);
>>>>>>> 2759a6b2
      ctagger.tags.setTag(tag.key, tag.value, {propagate: true});
      test.deepEqual(resolve(ctagger.tags), [tag]);
      test.done();
    },
    'removeTag removes a tag by key'(test: Test) {
      const root = new Root();
      const ctagger = new ChildTagger(root, 'one');
      const ctagger1 = new ChildTagger(ctagger, 'two');
      const ctagger2 = new ChildTagger(root, 'three');

      // not taggable at all
      new Child(ctagger, 'notag');

      const tag = {key: 'Name', value: 'TheCakeIsALie'};
      ctagger.tags.setTag(tag.key, tag.value);
      ctagger.tags.removeTag('Name');

      for (const construct of [ctagger, ctagger1, ctagger2]) {
<<<<<<< HEAD
        test.deepEqual(resolve(construct.tags).length, 0);
=======
        test.deepEqual(construct.tags.resolve(), undefined);
>>>>>>> 2759a6b2
      }
      test.done();
    },
    'removeTag with blockPropagate removes any propagated tags'(test: Test) {
      const root = new Root();
      const ctagger = new ChildTagger(root, 'one');
      const ctagger1 = new ChildTagger(ctagger, 'two');
      ctagger.tags.setTag('Env', 'Dev');
      ctagger1.tags.removeTag('Env', {blockPropagate: true});
      const result = resolve(ctagger.tags);
      test.deepEqual(result, [{key: 'Env', value: 'Dev'}]);
<<<<<<< HEAD
      test.deepEqual(resolve(ctagger1.tags), []);
=======
      test.deepEqual(ctagger1.tags.resolve(), undefined);
>>>>>>> 2759a6b2
      test.done();
    },
    'children can override parent propagated tags'(test: Test) {
      const root = new Root();
      const ctagger = new ChildTagger(root, 'one');
      const ctagChild = new ChildTagger(ctagger, 'one');
      const tag = {key: 'BestBeach', value: 'StoneSteps'};
      const tag2 = {key: 'BestBeach', value: 'k-38'};
      ctagger.tags.setTag(tag2.key, tag2.value);
      ctagger.tags.setTag(tag.key, tag.value);
      ctagChild.tags.setTag(tag2.key, tag2.value);
      const parentTags = resolve(ctagger.tags);
      const childTags = resolve(ctagChild.tags);
      test.deepEqual(parentTags, [tag]);
      test.deepEqual(childTags, [tag2]);
      test.done();
    },
    'resolve() returns all tags'(test: Test) {
      const root = new Root();
      const ctagger = new ChildTagger(root, 'one');
      const ctagChild = new ChildTagger(ctagger, 'one');
      const tagsNoProp = [
        {key: 'NorthCountySpot', value: 'Tabletops'},
        {key: 'Crowded', value: 'Trestles'},
      ];
      const tagsProp = [
        {key: 'BestBeach', value: 'StoneSteps'},
        {key: 'BestWaves', value: 'Blacks'},
      ];
      for (const tag of tagsNoProp) {
        ctagger.tags.setTag(tag.key, tag.value, {propagate: false});
      }
      for (const tag of tagsProp) {
        ctagger.tags.setTag(tag.key, tag.value);
      }
      const allTags = tagsNoProp.concat(tagsProp);
      const cAll = ctagger.tags;
      const cProp = ctagChild.tags;

      for (const tag of resolve(cAll)) {
        const expectedTag = allTags.filter( (t) => (t.key === tag.key));
        test.deepEqual(expectedTag[0].value, tag.value);
      }
      for (const tag of resolve(cProp)) {
        const expectedTag = tagsProp.filter( (t) => (t.key === tag.key));
        test.deepEqual(expectedTag[0].value, tag.value);
      }
      test.done();
    },
  },
};<|MERGE_RESOLUTION|>--- conflicted
+++ resolved
@@ -36,11 +36,7 @@
         test.deepEqual(resolve(construct.tags), tagArray);
       }
 
-<<<<<<< HEAD
-      test.deepEqual(resolve(ctagger2.tags).length, 0);
-=======
-      test.deepEqual(ctagger2.tags.resolve(), undefined);
->>>>>>> 2759a6b2
+      test.deepEqual(resolve(ctagger2.tags), undefined);
       test.done();
     },
     'setTag with propagate false tags do not propagate'(test: Test) {
@@ -56,11 +52,7 @@
       ctagger.tags.setTag(tag.key, tag.value, {propagate: false});
 
       for (const construct of [ctagger1, ctagger2]) {
-<<<<<<< HEAD
-        test.deepEqual(resolve(construct.tags).length, 0);
-=======
-        test.deepEqual(construct.tags.resolve(), undefined);
->>>>>>> 2759a6b2
+        test.deepEqual(resolve(construct.tags).length, undefined);
       }
       test.deepEqual(resolve(ctagger.tags)[0].key, 'Name');
       test.deepEqual(resolve(ctagger.tags)[0].value, 'TheCakeIsALie');
@@ -105,11 +97,7 @@
       ctagger.tags.setTag(tag.key, tag.value, {propagate: true});
       test.deepEqual(resolve(ctagger.tags), [tag]);
       ctagger.tags.removeTag(tag.key);
-<<<<<<< HEAD
-      test.deepEqual(resolve(ctagger.tags), []);
-=======
-      test.deepEqual(ctagger.tags.resolve(), undefined);
->>>>>>> 2759a6b2
+      test.deepEqual(resolve(ctagger.tags), undefined);
       ctagger.tags.setTag(tag.key, tag.value, {propagate: true});
       test.deepEqual(resolve(ctagger.tags), [tag]);
       test.done();
@@ -128,11 +116,7 @@
       ctagger.tags.removeTag('Name');
 
       for (const construct of [ctagger, ctagger1, ctagger2]) {
-<<<<<<< HEAD
-        test.deepEqual(resolve(construct.tags).length, 0);
-=======
-        test.deepEqual(construct.tags.resolve(), undefined);
->>>>>>> 2759a6b2
+        test.deepEqual(resolve(construct.tags), undefined);
       }
       test.done();
     },
@@ -144,11 +128,7 @@
       ctagger1.tags.removeTag('Env', {blockPropagate: true});
       const result = resolve(ctagger.tags);
       test.deepEqual(result, [{key: 'Env', value: 'Dev'}]);
-<<<<<<< HEAD
-      test.deepEqual(resolve(ctagger1.tags), []);
-=======
-      test.deepEqual(ctagger1.tags.resolve(), undefined);
->>>>>>> 2759a6b2
+      test.deepEqual(resolve(ctagger1.tags), undefined);
       test.done();
     },
     'children can override parent propagated tags'(test: Test) {
