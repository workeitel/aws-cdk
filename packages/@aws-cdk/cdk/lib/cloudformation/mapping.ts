--- conflicted
+++ resolved
@@ -1,11 +1,6 @@
 import { Construct } from '../core/construct';
-<<<<<<< HEAD
-import { FnFindInMap } from './fn';
+import { Fn } from './fn';
 import { Referenceable, Stack } from './stack';
-=======
-import { Fn } from './fn';
-import { Referenceable } from './stack';
->>>>>>> 8c17ca7f
 
 export interface MappingProps {
   mapping?: { [k1: string]: { [k2: string]: any } };
