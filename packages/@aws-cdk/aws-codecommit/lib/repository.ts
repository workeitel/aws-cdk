--- conflicted
+++ resolved
@@ -264,16 +264,7 @@
   }
 
   private repositoryCloneUrl(protocol: 'https' | 'ssh'): string {
-<<<<<<< HEAD
-    return new cdk.FnConcat(`${protocol}://git-codecommit.`,
-                new cdk.AwsRegion(this),
-                '.',
-                new cdk.AwsURLSuffix(this),
-                '/v1/repos/',
-                this.repositoryName).toString();
-=======
-    return `${protocol}://git-codecommit.${new cdk.AwsRegion()}.${new cdk.AwsURLSuffix()}/v1/repos/${this.repositoryName}`;
->>>>>>> 8c17ca7f
+    return `${protocol}://git-codecommit.${new cdk.AwsRegion(this)}.${new cdk.AwsURLSuffix(this)}/v1/repos/${this.repositoryName}`;
   }
 }
 
