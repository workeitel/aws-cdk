{
  "name": "merkle-build",
  "private": true,
  "version": "0.18.1",
  "description": "Build tool helper for calculating hashes of a Merkle tree",
  "main": "lib/index.js",
  "types": "lib/index.ts",
  "repository": {
    "type": "git",
    "url": "https://github.com/awslabs/aws-cdk.git"
  },
  "scripts": {
    "build": "tsc && tslint -p . && pkglint",
    "watch": "tsc -w",
    "pkglint": "pkglint -f"
  },
  "author": {
    "name": "Amazon Web Services",
    "url": "https://aws.amazon.com",
    "organization": true
  },
  "license": "Apache-2.0",
  "devDependencies": {
    "@types/fs-extra": "^5.0.4",
<<<<<<< HEAD
    "pkglint": "^0.17.0"
=======
    "pkglint": "^0.18.1"
>>>>>>> da6a7991
  },
  "dependencies": {
    "fs-extra": "^7.0.0"
  },
  "keywords": [
    "aws",
    "cdk"
  ],
  "homepage": "https://github.com/awslabs/aws-cdk"
}<|MERGE_RESOLUTION|>--- conflicted
+++ resolved
@@ -22,11 +22,7 @@
   "license": "Apache-2.0",
   "devDependencies": {
     "@types/fs-extra": "^5.0.4",
-<<<<<<< HEAD
-    "pkglint": "^0.17.0"
-=======
     "pkglint": "^0.18.1"
->>>>>>> da6a7991
   },
   "dependencies": {
     "fs-extra": "^7.0.0"
